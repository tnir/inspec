# Documentation available at https://expeditor.chef.io/docs/getting-started/
---

product_key: inspec


pipelines:
 - verify/private:
      definition: .expeditor/verify_private.pipeline.yml
      public: false
      description: Pull Request validation tests
      env:
      - LANG: "C.UTF-8"
      - SLOW: 1
      - NO_AWS: 1
      - MT_CPU: 5
 - omnibus/release:
    env:
     - EXPIRE_CACHE: 1
     - IGNORE_ARTIFACTORY_RUBY_PROXY: true # Artifactory is throwing 500's when downloading some gems like ffi.
 - omnibus/adhoc:
    definition: .expeditor/release.omnibus.yml
    env:
     - ADHOC: true
     - EXPIRE_CACHE: 1
     - IGNORE_ARTIFACTORY_RUBY_PROXY: true # Artifactory is throwing 500's when downloading some gems like ffi.

slack:
 notify_channel: inspec-notify

github:
 delete_branch_on_merge: true
 version_tag_format: v{{version}}
 minor_bump_labels:
   - "Expeditor: Bump Minor Version"
 # allow bumping the major release via label
 major_bump_labels:
   - "Expeditor: Bump Major Version"

release_branches:
  - main:
     version_constraint: 99.*
  - inspec-6:
     version_constraint: 6.*
<<<<<<< HEAD
  - main:
      version_constraint: 5.*
=======
  - inspec-5:
     version_constraint: 5.*
  - inspec-4:
     version_constraint: 4.*
>>>>>>> d9d67dd8

changelog:
 categories:
  - "Type: New Resource": "New Resources"
  - "Type: New Feature": "New Features"
  - "Type: Enhancement": "Enhancements"
  - "Type: Bug": "Bug Fixes"

subscriptions:
  - workload: pull_request_merged:{{github_repo}}:{{release_branch}}:*
    actions:
     - built_in:bump_version:
        ignore_labels:
         - "Expeditor: Skip All"
         - "Expeditor: Skip Version Bump"
        only_if_modified:
         - .expeditor/*
         - docs-chef-io/*
         - etc/*
         - habitat/*
         - inspec-bin/*
         - lib/*
         - omnibus/*
         - support/*
         - tasks/*
         - test/*
         - Gemfile*
         - LICENSE
         - "*.gemspec"
         - "*.md"
     - bash:.expeditor/update_version.sh:
        only_if: built_in:bump_version
     - built_in:update_changelog:
        ignore_labels:
         - "Expeditor: Skip All"
         - "Expeditor: Skip Changelog"
     - trigger_pipeline:omnibus/release:
        only_if: built_in:bump_version
        ignore_labels:
         - "Expeditor: Skip Omnibus"
         - "Expeditor: Skip All"
  - workload: pull_request_opened:{{github_repo}}:{{release_branch}}:*
    actions:
     - post_github_comment:.expeditor/templates/pull_request.mustache:
        ignore_team_members:
         - inspec/owners
         - inspec/inspec-core-team
     - built_in:github_auto_assign_author:
        only_if_team_member:
         - inspec/owners
         - inspec/inspec-core-team<|MERGE_RESOLUTION|>--- conflicted
+++ resolved
@@ -42,15 +42,10 @@
      version_constraint: 99.*
   - inspec-6:
      version_constraint: 6.*
-<<<<<<< HEAD
-  - main:
-      version_constraint: 5.*
-=======
   - inspec-5:
      version_constraint: 5.*
   - inspec-4:
      version_constraint: 4.*
->>>>>>> d9d67dd8
 
 changelog:
  categories:
