--- conflicted
+++ resolved
@@ -174,21 +174,15 @@
         desc: "After normal execution order, results are sorted by control ID, or by file (default), or randomly. None uses legacy unsorted mode."
       option :filter_empty_profiles, type: :boolean, default: false,
         desc: "Filter empty profiles (profiles without controls) from the report."
-<<<<<<< HEAD
-      option :command_timeout, type: :numeric, default: 3600,
-        desc: "Maximum seconds to allow commands to run during execution. Default 3600.",
-        long_desc: "Maximum seconds to allow commands to run during execution. Default 3600. A timed out command is considered an error."
       option :filter_waived_controls, type: :boolean,
         desc: "Do not execute waived controls in InSpec at all. Must use with --waiver-file. Ignores `run` setting of waiver file."
       option :retain_waiver_data, type: :boolean,
         desc: "EXPERIMENTAL: Only works in conjunction with --filter-waived-controls, retains waiver data about controls that were skipped"
-=======
       option :command_timeout, type: :numeric,
         desc: "Maximum seconds to allow commands to run during execution.",
         long_desc: "Maximum seconds to allow commands to run during execution. A timed out command is considered an error."
       option :reporter_include_source, type: :boolean, default: false,
         desc: "Include full source code of controls in the CLI report"
->>>>>>> c391ca34
     end
 
     def self.help(*args)
